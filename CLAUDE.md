--- conflicted
+++ resolved
@@ -18,24 +18,24 @@
 ### コンテキスト（必要時参照）
 - 技術詳細: @.claude/context/tech.md
 - 履歴・決定事項: @.claude/context/history.md
-<<<<<<< HEAD
-- 技術負債トラッキング: @.claude/context/debt.md
+- 技術負債: @.claude/context/debt.md
 
 ### その他
 - デバッグ情報: @.claude/debug/latest.md
 - カスタムコマンド: @.claude/commands/
 - セキュリティスクリプト: @.claude/scripts/
+- Hooks設定: @.claude/hooks.yaml
 - アーカイブ: @.claude/archive/
 
 ## カスタムコマンド
 
 ### 基本コマンド
-| コマンド | 用途 | 所要時間 |
-|---------|----- |-----------|
-| `/project:plan` | 作業計画立案 | 5分 |
-| `/project:act` | 計画に基づく実装実行 | 実装時間 |
-| `/project:focus` | 現在タスクに集中 | 即座 |
-| `/project:daily` | 日次振り返り | 3分 |
+| コマンド | 用途 | 所要時間 | 詳細 |
+|---------|----- |-----------|------|
+| `/project:plan` | 作業計画立案 | 5分 | @.claude/commands/plan.md |
+| `/project:act` | 計画に基づく実装実行 | 実装時間 | @.claude/commands/act.md |
+| `/project:focus` | 現在タスクに集中 | 即座 | @.claude/commands/focus.md |
+| `/project:daily` | 日次振り返り | 3分 | @.claude/commands/daily.md |
 
 ### 専門化モード
 | コマンド | 用途 | 参照ファイル |
@@ -89,48 +89,6 @@
 
 詳細規約: @docs/development-rules.md
 
-## ADR・技術負債システム
-
-### ADR（Architecture Decision Record）
-- **テンプレート**: @docs/adr/template.md
-- **運用**: 技術選択・アーキテクチャ決定時に記録
-- **連携**: 負債ログ・履歴管理と統合
-
-### 技術負債トラッキング
-- **負債ログ**: @.claude/context/debt.md
-- **優先度管理**: 高🔥 / 中⚠️ / 低📝
-- **運用**: 新機能開発時の事前予測、スプリント終了時の整理
-
-## データファイル
-[プロジェクトで使用するデータファイルのパスを記載]
-- 例: `data/input.csv` - 入力データ
-- 例: `config/settings.json` - 設定ファイル
-
-## 要求仕様書
-詳細な要求仕様は以下を参照：
-@docs/requirements.md
-
-## プロジェクト固有の学習
-プロジェクト固有の知見は`.clauderules`ファイルに記録されます。
-=======
-- 技術負債: @.claude/context/debt.md
-
-### デバッグ/その他
-- 最新デバッグ: @.claude/debug/latest.md
-- 完了済み情報: @.claude/archive/
-- Hooks設定: @.claude/hooks.yaml
-
-## カスタムコマンド
-| コマンド | 用途 | 詳細 |
-|---------|------|------|
-| `/project:plan` | 作業計画立案 | @.claude/commands/plan.md |
-| `/project:act` | 計画実行 | @.claude/commands/act.md |
-| `/project:focus` | タスク集中 | @.claude/commands/focus.md |
-| `/project:daily` | 日次更新 | @.claude/commands/daily.md |
-| `/debug:start` | デバッグ特化 | @.claude/commands/debug-start.md |
-| `/feature:plan` | 新機能設計 | @.claude/commands/feature-plan.md |
-| `/review:check` | コードレビュー | @.claude/commands/review-check.md |
-
 ## 開発ガイドライン
 - **開発全般**: @.claude/guidelines/development.md
 - **Gitワークフロー**: @.claude/guidelines/git-workflow.md
@@ -147,29 +105,37 @@
 # 詳細は @.claude/guidelines/development.md 参照
 ```
 
+## ADR・技術負債システム
+
+### ADR（Architecture Decision Record）
+- **テンプレート**: @docs/adr/template.md
+- **運用**: 技術選択・アーキテクチャ決定時に記録
+- **連携**: 負債ログ・履歴管理と統合
+
+### 技術負債トラッキング
+- **負債ログ**: @.claude/context/debt.md
+- **優先度管理**: 高🔥 / 中⚠️ / 低📝
+- **運用**: 新機能開発時の事前予測、スプリント終了時の整理
+
 ## プロジェクトデータ
 - 設定: `config/settings.json`
 - データ: `data/`
 - 要求仕様: @docs/requirements.md
->>>>>>> 25f03ebd
 
 ## Memory Bank使用方針
 - **通常時**: coreファイルのみ参照でコンテキスト最小化
 - **詳細必要時**: contextファイルを明示的に指定
-<<<<<<< HEAD
-- **定期整理**: 古い情報をarchiveに移動してパフォーマンス維持
+- **定期整理**: 古い情報をarchiveに移動
+
+## プロジェクト固有の学習
+`.clauderules`ファイルに自動記録されます。
 
 ## 関連ドキュメント
 - 開発規約詳細: @docs/development-rules.md
+- 開発ガイドライン: @.claude/guidelines/development.md
 - Hooksシステム: @.claude/hooks-README.md
 - セキュリティ設定: @.claude/security-README.md
 - 要求仕様書: @docs/requirements.md
 - ADRテンプレート: @docs/adr/template.md
 - 移行ガイド: @memo/migration-guide.md
-- 導入手順書: @memo/zero-to-memory-bank.md
-=======
-- **定期整理**: 古い情報をarchiveに移動
-
-## プロジェクト固有の学習
-`.clauderules`ファイルに自動記録されます。
->>>>>>> 25f03ebd
+- 導入手順書: @memo/zero-to-memory-bank.md