# Claude Code 軽量プロジェクトテンプレート v1.0.0

個人開発者向けに最適化された、効率的なプロジェクト開発テンプレートです。

## 🎯 特徴

- **軽量設計**: コンテキスト使用量を最小化
- **階層化Memory Bank**: 必要な情報のみ読み込み
- **段階的拡張**: 小規模→大規模プロジェクトに対応
- **日次運用**: 3分で状況更新完了
- **汎用性**: 言語・技術スタックに依存しない設計
- **開発規約統合**: Anthropicベストプラクティスを統合
- **品質管理**: エラー対応ガイド・品質ゲート内蔵
<<<<<<< HEAD
- **セキュリティ強化**: Claude Code hooks による危険なコマンドブロック機能
=======
- **プロジェクト記憶**: PROJECT_MEMORY.mdによる「なぜ」の永続化
- **自動化ワークフロー**: Hooks機能による品質チェック自動化
- **進化記録**: プロジェクトの成長過程を自動追跡
>>>>>>> 25f03ebd

## 📁 テンプレート構成

### 必須ファイル
```
CLAUDE.md                    # プロジェクト設定
PROJECT_MEMORY.md            # プロジェクトの記憶（新規）
.clauderules                 # プロジェクト知見
.gitignore                   # キャッシュファイル除外設定
<<<<<<< HEAD
.claude/settings.json        # キャッシュ環境設定 + セキュリティ設定
.claude/security-README.md   # セキュリティ設定説明
=======
.claude/settings.json        # キャッシュ環境設定
.claude/hooks.yaml           # Hooks設定（新規）
>>>>>>> 25f03ebd
docs/requirements.md         # 要求仕様書
docs/adr/template.md         # ADRテンプレート
```

### Memory Bank（階層化）
```
.claude/
├── core/                    # 常時参照（軽量）
│   ├── current.md          # 現在の状況（50行以内）
│   ├── next.md             # 次のアクション（30行以内）
│   ├── overview.md         # プロジェクト概要
│   └── templates.md        # クイックテンプレート＆パターン集
├── context/                # 必要時参照
│   ├── tech.md             # 技術詳細
│   ├── history.md          # 履歴・決定事項
│   └── debt.md             # 技術負債トラッキング
├── debug/                  # デバッグ情報
│   └── latest.md           # 最新のデバッグセッション（100行以内）
├── evolution/              # 進化記録（新規）
│   ├── changes.log         # 変更履歴
│   ├── features.log        # 機能追加履歴
│   └── commits.log         # コミット履歴
├── agents/                 # エージェント定義（新規）
├── archive/                # 定期整理
<<<<<<< HEAD
├── commands/               # カスタムコマンド
│   ├── plan.md             # 計画立案
│   ├── act.md              # 実装実行
│   ├── daily.md            # 日次更新
│   ├── focus.md            # フォーカスモード
│   ├── debug-start.md      # デバッグ特化モード
│   ├── feature-plan.md     # 新機能設計モード
│   └── review-check.md     # コードレビューモード
├── scripts/                # セキュリティスクリプト
│   ├── deny-check.sh       # 危険コマンドブロック
│   ├── allow-check.sh      # 安全コマンド許可
│   └── test-security.sh    # セキュリティテスト
├── security-README.md      # セキュリティ設定説明
└── settings.json           # プロジェクト設定（キャッシュ+セキュリティ）
=======
└── commands/               # カスタムコマンド
    ├── plan.md             # 計画立案
    ├── act.md              # 実装実行
    ├── daily.md            # 日次更新
    ├── focus.md            # フォーカスモード
    ├── debug-start.md      # デバッグ特化モード
    ├── feature-plan.md     # 新機能設計モード
    ├── review-check.md     # コードレビューモード
    └── health.md           # プロジェクト健康診断（新規）
>>>>>>> 25f03ebd
```

## 🚀 使い方

### 1. プロジェクト開始
```bash
# テンプレートをコピー
cp -r claude_file_template/ your-project/
cd your-project/

# プロジェクト情報をカスタマイズ
# - CLAUDE.md の [プロジェクト名] を置換
# - docs/requirements.md を記入
# - .claude/core/ 内のファイルを更新
```

### 2. 日常の開発フロー

#### 基本サイクル（毎日）
```
朝: /project:plan     # 今日の作業計画（5分）
↓
実装作業: /project:act    # 計画に基づく実装実行
（状況に応じて）
↓ /debug:start      # バグ対応時
↓ /feature:plan     # 新機能設計時
↓ /review:check     # コードレビュー時
↓
集中作業: /project:focus  # タスク切り替え・集中時
↓
夕方: /project:daily    # 日次更新（3分）
```

#### タグ検索（必要時）
```
タグ検索: #urgent #bug #feature #completed  # 関連情報の高速検索
```

## 💡 効率化のポイント

### コンテキスト最小化
- **通常時**: `@.claude/core/*` のみ参照
- **詳細必要時**: `@.claude/context/*` を明示指定
- **過去参照**: `@.claude/archive/*` で履歴確認

### Memory Bank運用
- **core/**: 50行以内を維持
- **context/**: 必要時のみ更新
- **archive/**: 月1回整理

### 時間管理
- 計画立案: 5分以内
- 日次更新: 3分以内
- Memory Bank更新: 必要時のみ

## 🛠 カスタムコマンド

### 基本コマンド
| コマンド | 用途 | 所要時間 |
|---------|------|----------|
| `/project:plan` | 作業計画立案 | 5分 |
| `/project:act` | 計画に基づく実装実行 | 実装時間 |
| `/project:focus` | 現在タスクに集中 | 即座 |
| `/project:daily` | 日次振り返り | 3分 |

### 専門化モード
| コマンド | 用途 | 参照ファイル |
|---------|------|-------------|
| `/debug:start` | デバッグ特化モード | current.md + tech.md + debug/latest.md |
| `/feature:plan` | 新機能設計モード | overview.md + next.md + 要件定義 |
| `/review:check` | コードレビューモード | history.md + チェックリスト |

### タグ検索
- タグ形式: `#tag_name` でMemory Bank内検索
- 主要タグ: #urgent #bug #feature #completed

## 📋 内蔵機能

### 開発規約（Core Development Rules）
- パッケージ管理統一方針
- コード品質基準・テスト要件
- Git/PR規約（コミット形式・トレーラー・レビュー規約）

### 実行コマンド一覧
- 言語非依存の開発フロー（`[tool]`記法）
- セットアップ・テスト・品質チェック・ビルドの統一コマンド
- 主要言語（Node.js/Python/Rust/Go）対応

### エラー対応ガイド
- 問題解決の標準順序（フォーマット→型→リント→テスト）
- 分野別よくある問題と解決策
- 開発・エラー対応・情報収集時のベストプラクティス

### 品質ゲート
- 段階別チェックリスト（コミット前・PR前・デプロイ前）
- 自動化レベル分類（完全自動化・半自動化・手動確認）
- 継続的品質管理の運用指針

### セキュリティ機能
- **Deny List**: 危険なコマンドの自動ブロック（`rm -rf /`, `chmod 777`, `curl | sh`等）
- **Allow List**: 開発に必要な安全コマンドの事前許可（`git`, `npm`, `python`等）
- **セキュリティログ**: 実行コマンドの監査・記録機能
- **テストスイート**: セキュリティ設定の自動検証機能
- **ドキュメント**: 設定方法・緊急時対応ガイド完備

## 🎯 適用プロジェクト

### 最適
- 個人開発プロジェクト
- 1-3ヶ月の中期プロジェクト
- Web開発・アプリ開発
- プロトタイプ開発

### 要調整
- 大規模チーム開発
- 1年以上の長期プロジェクト
- 高度な規制要件があるプロジェクト

## 📈 期待効果

### トークン使用量
- **大幅削減**: 階層化Memory Bankによる効率化
- **一定量維持**: プロジェクト規模に関係なく軽量

### 開発効率
- **高速計画**: 段階的情報読み込み
- **集中作業**: フォーカスモードで中断なし
- **継続運用**: 軽量更新で習慣化

### 拡張性
- **段階的成長**: 小→大規模に自然拡張
- **知見蓄積**: `.clauderules`で学習継続
- **再利用**: テンプレート・パターンの活用

## ⚠️ 注意事項

- Memory Bankファイルは簡潔に保つ（各50行以内推奨）
- 定期的なアーカイブでパフォーマンス維持
- プロジェクト固有の内容に確実に置換する
- 重要な決定事項は必ず記録する

## 📋 実際の運用例

### 🚀 初日のフロー

#### 人間主導開発の場合
```
09:00 テンプレートコピー & カスタマイズ
09:15 /project:plan - 最初の作業計画立案
09:30 開発作業開始
12:00 進捗確認
17:00 /project:daily - 初日の振り返り
```

#### AI主導開発の場合
```
09:00 テンプレートコピー & カスタマイズ（人間）
09:15 /project:plan - 最初の作業計画立案（人間→AI）
09:30 AI開発作業開始（AI実装、人間はチェック・提案）
12:00 進捗チェック & 方向性調整（人間）
16:00 成果物レビュー & フィードバック（人間）
17:00 /project:daily - 初日の振り返り（人間→AI）
```

### 📅 日常運用（2日目以降）

#### 人間主導開発
```
09:00 /project:plan     # 今日のタスク整理
09:30 開発作業開始      # 状況に応じて Quick Modes使用
      /debug:start      # バグ対応時
      /feature:plan     # 新機能設計時
      /review:check     # コードレビュー時
12:00 /project:focus    # 午後のタスクに集中
17:00 /project:daily    # 今日の振り返り
```

#### AI主導開発（推奨タイムライン）
```
09:00-09:30  人間: /project:plan で今日の作業指示
09:30-11:30  AI: /project:act で集中実装（人間は並行作業可）
             （状況に応じて /debug:start, /feature:plan 等使用）
11:30-12:00  人間: 中間レビュー・フィードバック
13:00-15:00  AI: 実装継続（人間は設計・企画）
             /review:check でコード品質確認
15:00-15:30  人間: 軌道修正・追加指示
15:30-16:30  AI: 最終実装・調整
16:30-17:00  人間: 最終レビュー・明日準備
17:00-17:15  人間: /project:daily で振り返り
```

### 👥 人間とAIの役割分担

#### 人間の担当
- **戦略的判断**: `/project:plan`での計画立案
- **品質管理**: 定期的なレビューとフィードバック
- **方向性制御**: 実装の軌道修正
- **要件調整**: 新しい要求の追加・変更
- **振り返り**: `/project:daily`での進捗管理

#### AIの担当
- **実装作業**: コード作成・修正・テスト
- **技術調査**: ライブラリ選定・実装方法検討
- **ドキュメント**: 技術文書・コメント作成
- **問題解決**: バグ修正・パフォーマンス改善

### ⚡ AI作業中の人間の時間活用
```
AI実装中（30-90分）の並行作業:
- 次のフェーズの企画
- UI/UXデザインの検討
- 外部API・サービスの調査
- ドキュメント整備
- 他プロジェクトの作業
```

### 📊 コマンド使用頻度

| 頻度 | コマンド | タイミング |
|------|---------|------------|
| 毎日 | `/project:plan` | 朝の作業開始時 |
| 毎日 | `/project:daily` | 夕方の振り返り時 |
| 作業時 | `/project:act` | 実装作業実行時 |
| 必要時 | `/project:focus` | 集中実装時 |
| 状況別 | `/debug:start` | バグ対応時 |
| 状況別 | `/feature:plan` | 新機能設計時 |
| 状況別 | `/review:check` | コードレビュー時 |
| 随時 | `#タグ検索` | 関連情報検索時 |

## 🎉 始めよう

1. テンプレートをコピー
2. CLAUDE.mdをカスタマイズ
3. セキュリティ設定をテスト: `.claude/scripts/test-security.sh`を実行
4. `/project:plan`で最初の計画を立案
5. 上記の運用例を参考に効率的な開発を開始！

このテンプレートで、Claude Codeを使った効率的な個人開発を実現しましょう！

## 📚 強化内容・ソース情報

### v1.1.0 強化機能
- **プロンプトキャッシュ最適化**: 90%コスト削減・85%レイテンシ短縮
- **段階的TDD学習パス**: 未経験者向け学習システム
- **ADRシステム**: 技術決定の記録・管理機能
- **技術負債トラッキング**: 体系的な負債管理システム
- **セキュリティ機能**: Claude Code hooks による危険コマンドブロック機能

### ソース・参考文献

#### Claude Code 最適化技法
- **Anthropic 公式**: [Prompt caching - Anthropic API](https://docs.anthropic.com/en/docs/build-with-claude/prompt-caching)
- **Anthropic 公式**: [Claude Code Best Practices](https://www.anthropic.com/engineering/claude-code-best-practices)
- **AWS 公式**: [Supercharge your development with Claude Code and Amazon Bedrock prompt caching](https://aws.amazon.com/blogs/machine-learning/supercharge-your-development-with-claude-code-and-amazon-bedrock-prompt-caching/)
- **Medium**: [Unlocking Efficiency: A Practical Guide to Claude Prompt Caching](https://medium.com/@mcraddock/unlocking-efficiency-a-practical-guide-to-claude-prompt-caching-3185805c0eef)

#### TDD & テスト駆動開発
- **Anthropic 公式**: [Claude Code: Best practices for agentic coding](https://www.anthropic.com/engineering/claude-code-best-practices)
- **Reddit**: [Claude Dev can now automatically fix linter, compiler, and build errors](https://www.reddit.com/r/ClaudeAI/comments/1fgzo87/claude_dev_can_now_automatically_fix_linter/)
- **Reddit**: [Generating unit tests with Claude](https://www.reddit.com/r/ClaudeAI/comments/1i17nwn/generating_unit_tests_with_claude/)

#### ADR (Architecture Decision Record)
- **GitHub**: [Architecture decision record (ADR) examples](https://github.com/joelparkerhenderson/architecture-decision-record)
- **MakerX Blog**: [Architecture Decision Records: How we make better technical choices](https://blog.makerx.com.au/architecture-decision-records-how-we-make-better-technical-choices-at-makerx/)
- **Medium**: [Why Every Software Team Should Embrace Architecture Decision Records](https://levelup.gitconnected.com/why-every-software-team-should-embrace-architecture-decision-records-18cd201cc179)

#### Memory Bank & コンテキスト管理
- **Anthropic 公式**: [Manage Claude's memory](https://docs.anthropic.com/en/docs/claude-code/memory)
- **Cloud Artisan**: [Claude Code Tips & Tricks: Maximising Memory](https://cloudartisan.com/posts/2025-04-16-claude-code-tips-memory/)
- **DEV Community**: [Introducing Claude Crew: Enhancing Claude Desktop's Coding Agent Capabilities](https://dev.to/kimuson/introducing-claude-crew-enhancing-claude-desktops-coding-agent-capabilities-36ah)

#### キャッシュ技術詳細
- **Anthropic 公式**: [Long context prompting tips](https://docs.anthropic.com/en/docs/build-with-claude/prompt-engineering/long-context-tips)
- **LinkedIn**: [How to Use Anthropic Claude Prompt Caching (and RAG)](https://www.linkedin.com/posts/anantharamuavinash_how-to-use-claude-prompt-caching-and-ditch-activity-7230786805590061056-xupU)
- **Reddit**: [Claude Caching Is Fantastic For Iterating Over Code!](https://www.reddit.com/r/ClaudeAI/comments/1ewms42/claude_caching_is_fantastic_for_iterating_over/)

### 実装機能詳細

#### 1. CLAUDE_CACHE設定
```json
// .claude/settings.json
{
  "env": {
    "CLAUDE_CACHE": "./.ccache"
  }
}
```

#### 2. cache_control最適化
以下のファイルにcache_controlが適用済み:
- `.claude/core/overview.md` - プロジェクト概要
- `.claude/core/templates.md` - クイックテンプレート
- `.claude/context/tech.md` - 技術スタック
- `.claude/context/debt.md` - 技術負債トラッキング
- `docs/requirements.md` - 要求仕様

#### 3. TDD段階的学習パス
- **Phase 1 (Week 1-2)**: TDD体験なしでClaude Code習得
- **Phase 2 (Week 3-4)**: 小さな機能でTDD体験
- **Phase 3 (Month 2-3)**: 本格的なTDD適用

#### 4. ADRシステム
- **テンプレート**: `docs/adr/template.md`
- **決定記録**: 技術選択、アーキテクチャ、セキュリティ方針等
- **連携**: GitHub Issue、負債ログ、履歴管理

#### 5. 技術負債トラッキング
- **優先度管理**: 高🔥/中⚠️/低📝
- **コスト試算**: 時間単位で推定・実績記録
- **キャッシュ影響分析**: 削除コスト・最適化効果測定

### 性能効果
- **コスト削減**: プロンプトキャッシュによる90%削減
- **レイテンシ短縮**: APIレスポンスの85%短縮
- **TDD学習**: 未経験者でも2-3ヶ月で習得可能
- **知識管理**: ADR・負債ログによる体系的管理
- **セキュリティ強化**: 開発効率を保ちながら安全性を向上

### 注意事項
- `.ccache/`フォルダは`.gitignore`に追加済み
- cache_controlは長期安定情報のみに適用
- TDDは段階的導入で学習曲線を緩やかに
- ADRは重要な技術決定のみ記録し過度な文書化を回避
<<<<<<< HEAD
- **セキュリティ設定**: テスト実行後に本番環境で使用すること
- **ログ監視**: `~/.claude/security.log`を定期的に確認し、不正なアクセスに注意すること
=======

### v1.2.0 新機能（PROJECT MEMORY & 自動化）

#### PROJECT_MEMORY.md
- **設計の「なぜ」を記録**: 重要な決定とその理由を永続化
- **失敗と成功の学習**: 同じ失敗を繰り返さないための記憶
- **実装と設計の整合性**: 自動的に追跡・記録

#### Hooks自動化システム  
- **品質チェック自動化**: コード変更時に自動でリント・型チェック
- **テスト成功記録**: 成功したテストを自動的にPROJECT_MEMORYに記録
- **進化の自動追跡**: 新機能追加・コミットを自動ログ化

#### プロジェクト健康診断
- **メトリクス収集**: コードサイズ、技術負債、依存関係の健全性
- **総合スコア算出**: A-Fでプロジェクトの健康状態を評価
- **改善提案**: 具体的なアクションプランを自動生成
>>>>>>> 25f03ebd
<|MERGE_RESOLUTION|>--- conflicted
+++ resolved
@@ -11,13 +11,10 @@
 - **汎用性**: 言語・技術スタックに依存しない設計
 - **開発規約統合**: Anthropicベストプラクティスを統合
 - **品質管理**: エラー対応ガイド・品質ゲート内蔵
-<<<<<<< HEAD
 - **セキュリティ強化**: Claude Code hooks による危険なコマンドブロック機能
-=======
 - **プロジェクト記憶**: PROJECT_MEMORY.mdによる「なぜ」の永続化
 - **自動化ワークフロー**: Hooks機能による品質チェック自動化
 - **進化記録**: プロジェクトの成長過程を自動追跡
->>>>>>> 25f03ebd
 
 ## 📁 テンプレート構成
 
@@ -27,13 +24,9 @@
 PROJECT_MEMORY.md            # プロジェクトの記憶（新規）
 .clauderules                 # プロジェクト知見
 .gitignore                   # キャッシュファイル除外設定
-<<<<<<< HEAD
 .claude/settings.json        # キャッシュ環境設定 + セキュリティ設定
+.claude/hooks.yaml           # Hooks設定（新規）
 .claude/security-README.md   # セキュリティ設定説明
-=======
-.claude/settings.json        # キャッシュ環境設定
-.claude/hooks.yaml           # Hooks設定（新規）
->>>>>>> 25f03ebd
 docs/requirements.md         # 要求仕様書
 docs/adr/template.md         # ADRテンプレート
 ```
@@ -58,7 +51,6 @@
 │   └── commits.log         # コミット履歴
 ├── agents/                 # エージェント定義（新規）
 ├── archive/                # 定期整理
-<<<<<<< HEAD
 ├── commands/               # カスタムコマンド
 │   ├── plan.md             # 計画立案
 │   ├── act.md              # 実装実行
@@ -66,24 +58,14 @@
 │   ├── focus.md            # フォーカスモード
 │   ├── debug-start.md      # デバッグ特化モード
 │   ├── feature-plan.md     # 新機能設計モード
-│   └── review-check.md     # コードレビューモード
+│   ├── review-check.md     # コードレビューモード
+│   └── health.md           # プロジェクト健康診断（新規）
 ├── scripts/                # セキュリティスクリプト
 │   ├── deny-check.sh       # 危険コマンドブロック
 │   ├── allow-check.sh      # 安全コマンド許可
 │   └── test-security.sh    # セキュリティテスト
 ├── security-README.md      # セキュリティ設定説明
 └── settings.json           # プロジェクト設定（キャッシュ+セキュリティ）
-=======
-└── commands/               # カスタムコマンド
-    ├── plan.md             # 計画立案
-    ├── act.md              # 実装実行
-    ├── daily.md            # 日次更新
-    ├── focus.md            # フォーカスモード
-    ├── debug-start.md      # デバッグ特化モード
-    ├── feature-plan.md     # 新機能設計モード
-    ├── review-check.md     # コードレビューモード
-    └── health.md           # プロジェクト健康診断（新規）
->>>>>>> 25f03ebd
 ```
 
 ## 🚀 使い方
@@ -407,10 +389,8 @@
 - cache_controlは長期安定情報のみに適用
 - TDDは段階的導入で学習曲線を緩やかに
 - ADRは重要な技術決定のみ記録し過度な文書化を回避
-<<<<<<< HEAD
 - **セキュリティ設定**: テスト実行後に本番環境で使用すること
 - **ログ監視**: `~/.claude/security.log`を定期的に確認し、不正なアクセスに注意すること
-=======
 
 ### v1.2.0 新機能（PROJECT MEMORY & 自動化）
 
@@ -427,5 +407,4 @@
 #### プロジェクト健康診断
 - **メトリクス収集**: コードサイズ、技術負債、依存関係の健全性
 - **総合スコア算出**: A-Fでプロジェクトの健康状態を評価
-- **改善提案**: 具体的なアクションプランを自動生成
->>>>>>> 25f03ebd
+- **改善提案**: 具体的なアクションプランを自動生成